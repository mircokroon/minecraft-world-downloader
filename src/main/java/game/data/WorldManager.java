package game.data;

import game.Game;
import game.data.chunk.Chunk;
import game.data.chunk.ChunkFactory;
import game.data.chunk.entity.EntityNames;
import game.data.chunk.palette.BlockColors;
import game.data.chunk.palette.GlobalPalette;
import game.data.region.McaFile;
import game.data.region.Region;
import gui.GuiManager;
import org.apache.commons.io.IOUtils;
import proxy.CompressionManager;
import se.llbit.nbt.ByteTag;
import se.llbit.nbt.CompoundTag;
import se.llbit.nbt.DoubleTag;
import se.llbit.nbt.ErrorTag;
import se.llbit.nbt.IntTag;
import se.llbit.nbt.ListTag;
import se.llbit.nbt.LongTag;
import se.llbit.nbt.NamedTag;
import se.llbit.nbt.StringTag;
import se.llbit.nbt.Tag;

import java.io.ByteArrayInputStream;
import java.io.ByteArrayOutputStream;
import java.io.DataInputStream;
import java.io.DataOutputStream;
import java.io.File;
import java.io.FileInputStream;
import java.io.IOException;
import java.io.InputStream;
import java.nio.file.Files;
import java.nio.file.Path;
import java.nio.file.Paths;
import java.util.Arrays;
import java.util.HashSet;
import java.util.Map;
import java.util.Objects;
import java.util.Set;
import java.util.concurrent.ConcurrentHashMap;
import java.util.stream.Collectors;
import java.util.stream.Stream;

/**
 * Manage the world, including saving, parsing and updating the GUI.
 */
public class WorldManager extends Thread {
    private final static int SAVE_DELAY = 20 * 1000;

    private static Map<CoordinateDim2D, Region> regions = new ConcurrentHashMap<>();

    private static WorldManager writer = null;

    private static GlobalPalette globalPalette;
    private static EntityNames entityMap;

    private static BlockColors blockColors;

    private static boolean markNewChunks;

    private static boolean writeChunks;

    private static ContainerManager containerManager;

    private WorldManager() {

    }

    public static void outlineExistingChunks() throws IOException {
        Dimension dimension = Game.getDimension();
        Stream<McaFile> files = getMcaFiles(dimension, true);

        GuiManager.drawExistingChunks(
            files.flatMap(el -> el.getChunkPositions(dimension).stream()).collect(Collectors.toList())
        );
    }

    public static void drawExistingChunks() throws IOException {
        Dimension dimension = Game.getDimension();
        Stream<McaFile> files = getMcaFiles(dimension, false);

        // Step 1: parse all the chunks
        Set<Map.Entry<CoordinateDim2D, Chunk>> parsedChunks = files.parallel()
            .flatMap(el -> el.getParsedChunks(dimension).entrySet().stream())
            .collect(Collectors.toSet());

        // Step 2: add all chunks to the WorldManager if it doesn't have them yet
        Set<CoordinateDim2D> toDelete = new HashSet<>();
        parsedChunks.forEach(entry -> {
            if (getChunk(entry.getKey()) == null) {
                toDelete.add(entry.getKey());
                loadChunk(entry.getValue(), false);
            }
        });

        // Step 3: draw the picture
        parsedChunks.forEach(entry -> GuiManager.setChunkLoaded(entry.getKey(), entry.getValue()));

        // Step 4: delete the newly added chunks
        toDelete.forEach(WorldManager::unloadChunk);
    }

    /**
     * Read from the save path to see which chunks have been saved already.
     */
    private static Stream<McaFile> getMcaFiles(Dimension dimension, boolean limit) throws IOException {
        Path exportDir = Paths.get(Game.getExportDirectory(), dimension.getPath(), "region");

        Stream<File> stream = Files.walk(exportDir)
            .filter(el -> el.getFileName().toString().endsWith(".mca"))
            .map(Path::toFile);

        if (limit) {
            stream = stream.limit(100); // don't load more than 100 region files
        }

        return stream.filter(el -> el.length() > 0)
            .map(el -> {
                try {
                    return new McaFile(el);
                } catch (IOException e) {
                    e.printStackTrace();
                }
                return null;
            })
            .filter(Objects::nonNull);
    }

    /**
     * Save the level.dat file so the world can be easily opened. If one doesn't exist, use the default one from
     * the resource folder.
     */
    private static void saveLevelData() throws IOException {
        File levelDat = Paths.get(Game.getExportDirectory(), "level.dat").toFile();

        // if there is no level.dat yet, make one from the default
        // TODO: fix memory leak caused by duplicates in the NBT tags
        InputStream fileInput;
        if (false && levelDat.isFile()) {
            fileInput = new FileInputStream(levelDat);
        } else {
            fileInput = WorldManager.class.getClassLoader().getResourceAsStream("level.dat");
        }
        byte[] fileContent = IOUtils.toByteArray(fileInput);

        // get default level.dat
        Tag root = NamedTag.read(
            new DataInputStream(new ByteArrayInputStream(CompressionManager.gzipDecompress(fileContent)))
        );

        CompoundTag data = (CompoundTag) root.unpack().get("Data");

        // add the player's position
        Coordinate3D playerPosition = Game.getPlayerPosition();
        if (playerPosition != null) {
            Tag playerTag = data.get("Player");
            CompoundTag player;
            if (playerTag instanceof ErrorTag) {
                player = new CompoundTag();
            } else {
                player = (CompoundTag) playerTag;
                data.add("Player", player);
            }

            player.add("Pos", new ListTag(Tag.TAG_DOUBLE, Arrays.asList(
                new DoubleTag(playerPosition.getX() * 1.0),
                new DoubleTag(playerPosition.getY() * 1.0),
                new DoubleTag(playerPosition.getZ() * 1.0)
            )));

            // set the world spawn to match the last known player location
            data.add("SpawnX", new IntTag(playerPosition.getX()));
            data.add("SpawnY", new IntTag(playerPosition.getY()));
            data.add("SpawnZ", new IntTag(playerPosition.getZ()));
        }

        // add the seed & last played time
        data.add("RandomSeed", new LongTag(Game.getSeed()));
        data.add("LastPlayed", new LongTag(System.currentTimeMillis()));

        // add the version
        if (Game.getDataVersion() > 0 && Game.getGameVersion() != null) {
            CompoundTag versionTag = new CompoundTag();
            versionTag.add("Id", new IntTag(Game.getDataVersion()));
            versionTag.add("Name", new StringTag(Game.getGameVersion()));
            versionTag.add("Snapshot", new ByteTag((byte) 0));

            data.add("Version", versionTag);
        }

        if (!Game.isWorldGenEnabled()) {
            disableWorldGeneration(data);
        }

        // write the file
        ByteArrayOutputStream output = new ByteArrayOutputStream();
        root.write(new DataOutputStream(output));

        byte[] compressed = CompressionManager.gzipCompress(output.toByteArray());
        Files.write(levelDat.toPath(), compressed);
    }

    /**
     * Set world type to a superflat void world.
     */
    private static void disableWorldGeneration(CompoundTag data) {
        data.add("generatorName", new StringTag("flat"));

        // this is the 1.12.2 superflat format, but it still works in later versions.
        data.add("generatorOptions", new StringTag("3;minecraft:air;127"));
    }

    /**
     * Set the config variables for the save service.
     */
    public static void setSaveServiceVariables(boolean markNewChunks, Boolean writeChunks) {
        WorldManager.markNewChunks = markNewChunks;
        WorldManager.writeChunks = writeChunks;

        blockColors = BlockColors.create();
    }

    /**
     * Start the periodic saving service.
     */
    public static void startSaveService() {
        if (writer != null) {
            return;
        }

        writer = new WorldManager();
        writer.start();

        ChunkFactory.getInstance().parseEntities();
    }

    /**
     * Add a parsed chunk to the correct region.
     * @param chunk      the chunk
     */
    public static void loadChunk(Chunk chunk, boolean drawInGui) {
        if (!drawInGui || writeChunks) {
            CoordinateDim2D regionCoordinates = chunk.location.chunkToDimRegion();

            if (!regions.containsKey(regionCoordinates)) {
                regions.put(regionCoordinates, new Region(regionCoordinates));
            }

            regions.get(regionCoordinates).addChunk(chunk.location, chunk);
        }

        if (drawInGui) {
            // draw the chunk once its been parsed
            chunk.whenParsed(() -> GuiManager.setChunkLoaded(chunk.location, chunk));
        }
    }

    /**
     * Get a chunk from the region its in.
     * @param coordinate the global chunk coordinates
     * @return the chunk
     */
    public static Chunk getChunk(CoordinateDim2D coordinate) {
        if (!regions.containsKey(coordinate.chunkToDimRegion())) {
            return null;
        }
        return regions.get(coordinate.chunkToDimRegion()).getChunk(coordinate);
    }

    public static void unloadChunk(CoordinateDim2D coordinate) {
        Region r = regions.get(coordinate.chunkToDimRegion());
        if (r != null) {
            r.removeChunk(coordinate);
        }
    }

    public static void setGlobalPalette(GlobalPalette palette) {
        globalPalette = palette;
    }

    public static void setEntityMap(EntityNames names) {
        entityMap = names;
    }

    public static GlobalPalette getGlobalPalette() {
        return globalPalette;
    }
    public static EntityNames getEntityMap() {
        return entityMap;
    }

    public static BlockColors getBlockColors() {
        return blockColors;
    }

    public static boolean markNewChunks() {
        return markNewChunks;
    }

    /**
     * Loop to call save periodically.
     */
    @Override
    public void run() {
        setPriority(1);
        while (true) {
            try {
                Thread.sleep(SAVE_DELAY);
            } catch (InterruptedException e) {
                e.printStackTrace();
            }

            save();
        }
    }

    /**
     * Save the world. Will tell all regions to save their chunks.
     */
    private static void save() {
        if (!writeChunks) {
            return;
        }
        if (!regions.isEmpty()) {
            // convert the values to an array first to prevent blocking any threads
            Region[] r = regions.values().toArray(new Region[regions.size()]);
            for (Region region : r) {
                McaFile file = region.toFile();
                if (file == null) { continue; }

                try {
                    file.write();
                } catch (IOException e) {
                    e.printStackTrace();
                }
            }
        }

        // save level.dat
        try {
            saveLevelData();
        } catch (Exception e) {
            e.printStackTrace();
        }


        // remove empty regions
        regions.entrySet().removeIf(el -> el.getValue().isEmpty());
    }
<<<<<<< HEAD
}
=======

    public static ContainerManager getContainerManager() {
        if (containerManager == null) {
            containerManager = new ContainerManager();
        }
        return new ContainerManager();
    }



}
>>>>>>> d9ef3356
<|MERGE_RESOLUTION|>--- conflicted
+++ resolved
@@ -348,9 +348,6 @@
         // remove empty regions
         regions.entrySet().removeIf(el -> el.getValue().isEmpty());
     }
-<<<<<<< HEAD
-}
-=======
 
     public static ContainerManager getContainerManager() {
         if (containerManager == null) {
@@ -362,4 +359,3 @@
 
 
 }
->>>>>>> d9ef3356
